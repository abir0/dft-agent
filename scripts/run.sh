#!/bin/bash
# Minimal run script: starts backend (8083) and frontend (8501).
set -e

if [ ! -d .venv ]; then
    echo ".venv not found. Run scripts/install.sh" >&2
    exit 1
fi

# shellcheck disable=SC1091
source .venv/bin/activate
export PYTHONPATH="$(pwd):${PYTHONPATH:-}"

backend_running() { ss -tulpn 2>/dev/null | grep -q ':8083'; }
frontend_running() { ss -tulpn 2>/dev/null | grep -q ':8501'; }

<<<<<<< HEAD
# Function to check if port is in use (cross-platform)
check_port() {
    local port=$1
    if command -v lsof >/dev/null 2>&1; then
        # macOS and most Unix systems
        lsof -i :$port >/dev/null 2>&1
    elif command -v ss >/dev/null 2>&1; then
        # Linux systems with iproute2
        ss -tulpn | grep -q ":$port"
    elif command -v netstat >/dev/null 2>&1; then
        # Fallback to netstat
        netstat -an | grep -q ":$port"
    else
        # No port checking available
        return 1
    fi
}

# Check if services are already running
if check_port 8083; then
    echo -e "${YELLOW}⚠️  Backend service already running on port 8083${NC}"
else
    echo -e "${GREEN}🔧 Starting backend service on port 8083...${NC}"
    PYTHONPATH="$SCRIPT_DIR/.." .venv/bin/uvicorn backend.api.main:app --host 0.0.0.0 --port 8083 --reload &
    BACKEND_PID=$!
    echo "Backend PID: $BACKEND_PID"
    
    # Wait for backend to start with retries
    echo -e "${YELLOW}⏳ Waiting for backend to start...${NC}"
    for i in {1..10}; do
        sleep 2
        if check_port 8083; then
            echo -e "${GREEN}✅ Backend service started successfully${NC}"
            break
        fi
        if [ $i -eq 10 ]; then
            echo -e "${RED}❌ Failed to start backend service after 20 seconds${NC}"
            exit 1
        fi
    done
fi

if check_port 8501; then
    echo -e "${YELLOW}⚠️  Frontend service already running on port 8501${NC}"
else
    echo -e "${GREEN}🎨 Starting frontend service on port 8501...${NC}"
    cd frontend
    "$SCRIPT_DIR/../.venv/bin/streamlit" run app.py &
    FRONTEND_PID=$!
    echo "Frontend PID: $FRONTEND_PID"
    cd ..
    
    # Wait for frontend to start with retries
    echo -e "${YELLOW}⏳ Waiting for frontend to start...${NC}"
    for i in {1..10}; do
        sleep 2
        if check_port 8501; then
            echo -e "${GREEN}✅ Frontend service started successfully${NC}"
            break
        fi
        if [ $i -eq 10 ]; then
            echo -e "${RED}❌ Failed to start frontend service after 20 seconds${NC}"
            exit 1
        fi
    done
=======
if backend_running; then
    echo "backend already running (8083)"
else
    nohup uvicorn backend.api.main:app --host 0.0.0.0 --port 8083 --reload > logs/service.log 2>&1 &
    echo $! > .backend.pid
    echo "backend started pid $(cat .backend.pid)"
fi

if frontend_running; then
    echo "frontend already running (8501)"
else
    nohup streamlit run frontend/app.py > logs/service.log 2>&1 &
    echo $! > .frontend.pid
    echo "frontend started pid $(cat .frontend.pid)"
>>>>>>> 974067d0
fi

echo "services running: api http://localhost:8083  ui http://localhost:8501"<|MERGE_RESOLUTION|>--- conflicted
+++ resolved
@@ -11,10 +11,6 @@
 source .venv/bin/activate
 export PYTHONPATH="$(pwd):${PYTHONPATH:-}"
 
-backend_running() { ss -tulpn 2>/dev/null | grep -q ':8083'; }
-frontend_running() { ss -tulpn 2>/dev/null | grep -q ':8501'; }
-
-<<<<<<< HEAD
 # Function to check if port is in use (cross-platform)
 check_port() {
     local port=$1
@@ -33,55 +29,7 @@
     fi
 }
 
-# Check if services are already running
 if check_port 8083; then
-    echo -e "${YELLOW}⚠️  Backend service already running on port 8083${NC}"
-else
-    echo -e "${GREEN}🔧 Starting backend service on port 8083...${NC}"
-    PYTHONPATH="$SCRIPT_DIR/.." .venv/bin/uvicorn backend.api.main:app --host 0.0.0.0 --port 8083 --reload &
-    BACKEND_PID=$!
-    echo "Backend PID: $BACKEND_PID"
-    
-    # Wait for backend to start with retries
-    echo -e "${YELLOW}⏳ Waiting for backend to start...${NC}"
-    for i in {1..10}; do
-        sleep 2
-        if check_port 8083; then
-            echo -e "${GREEN}✅ Backend service started successfully${NC}"
-            break
-        fi
-        if [ $i -eq 10 ]; then
-            echo -e "${RED}❌ Failed to start backend service after 20 seconds${NC}"
-            exit 1
-        fi
-    done
-fi
-
-if check_port 8501; then
-    echo -e "${YELLOW}⚠️  Frontend service already running on port 8501${NC}"
-else
-    echo -e "${GREEN}🎨 Starting frontend service on port 8501...${NC}"
-    cd frontend
-    "$SCRIPT_DIR/../.venv/bin/streamlit" run app.py &
-    FRONTEND_PID=$!
-    echo "Frontend PID: $FRONTEND_PID"
-    cd ..
-    
-    # Wait for frontend to start with retries
-    echo -e "${YELLOW}⏳ Waiting for frontend to start...${NC}"
-    for i in {1..10}; do
-        sleep 2
-        if check_port 8501; then
-            echo -e "${GREEN}✅ Frontend service started successfully${NC}"
-            break
-        fi
-        if [ $i -eq 10 ]; then
-            echo -e "${RED}❌ Failed to start frontend service after 20 seconds${NC}"
-            exit 1
-        fi
-    done
-=======
-if backend_running; then
     echo "backend already running (8083)"
 else
     nohup uvicorn backend.api.main:app --host 0.0.0.0 --port 8083 --reload > logs/service.log 2>&1 &
@@ -89,13 +37,12 @@
     echo "backend started pid $(cat .backend.pid)"
 fi
 
-if frontend_running; then
+if check_port 8501; then
     echo "frontend already running (8501)"
 else
     nohup streamlit run frontend/app.py > logs/service.log 2>&1 &
     echo $! > .frontend.pid
     echo "frontend started pid $(cat .frontend.pid)"
->>>>>>> 974067d0
 fi
 
 echo "services running: api http://localhost:8083  ui http://localhost:8501"