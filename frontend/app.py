--- conflicted
+++ resolved
@@ -27,37 +27,15 @@
 
 import streamlit as st
 from dotenv import load_dotenv
-<<<<<<< HEAD
-from streamlit.runtime.scriptrunner import get_script_run_ctx
-import copy
-from plan_helpers import validate_plan_schema, diff_plans
-from agents.client import AgentClient, AgentClientError
-=======
-
 from backend.agents.client import AgentClient, AgentClientError
->>>>>>> 974067d0
 from backend.core.schema import ChatHistory, ChatMessage
-import json
-import requests
 
 # Title and icon for head
 APP_TITLE = "AI Agent Interface"
-<<<<<<< HEAD
-APP_DIR = Path(__file__).parent
-APP_ICON =APP_DIR/"static"/"logo.svg"
-=======
 SCRIPT_DIR = Path(__file__).parent
 APP_ICON = SCRIPT_DIR / "static" / "logo.svg"
 USER_ID_COOKIE = "user_id"
->>>>>>> 974067d0
-
-def fetch_plan(base_url: str, req: str, hints: dict | None = None, code: dict | None = None,history: list | None = None) -> dict:
-    """Call the backend planner and return {request, plan, workroot}."""
-    url = f"{base_url.rstrip('/')}/dft-planner/plan"
-    payload = {"request": req, "hints": hints or {}, "code": code or {}, "history": history or []}
-    r = requests.post(url, json=payload, timeout=120)
-    r.raise_for_status()
-    return r.json()
+
 
 # Utility functions
 def img_to_bytes(img_path: str | Path) -> str:
@@ -117,59 +95,6 @@
         flags=re.IGNORECASE,
     )
 
-def plan_to_markdown(plan: dict) -> str:
-    """Turn planner JSON into a readable outline."""
-    if not isinstance(plan, dict):
-        return "*(Invalid plan format)*"
-
-    out = []
-    goal = plan.get("goal")
-    if goal:
-        out.append(f"**Goal:** {goal}\n")
-
-    assumptions = plan.get("assumptions") or []
-    if assumptions:
-        out.append("**Assumptions**")
-        for a in assumptions:
-            out.append(f"- {a}")
-        out.append("")
-
-    inputs = plan.get("inputs_summary") or {}
-    if inputs:
-        out.append("**Inputs**")
-        for k, v in inputs.items():
-            out.append(f"- **{k}**: {v}")
-        out.append("")
-
-    steps = plan.get("steps") or []
-    if steps:
-        out.append("**Plan**")
-        for i, s in enumerate(steps, 1):
-            tool = s.get("tool", "<?>")
-            args = s.get("args", {})
-            explain = s.get("explain", "")
-            # concise args rendering
-            arg_pairs = ", ".join(f"{k}={v}" for k, v in args.items())
-            line = f"{i}. **{tool}**({arg_pairs})"
-            if explain:
-                line += f" — {explain}"
-            out.append(line)
-        out.append("")
-
-    artifacts = plan.get("artifacts") or []
-    if artifacts:
-        out.append("**Artifacts**")
-        for a in artifacts:
-            out.append(f"- {a}")
-        out.append("")
-
-    crit = plan.get("success_criteria") or []
-    if crit:
-        out.append("**Success criteria**")
-        for c in crit:
-            out.append(f"- {c}")
-
-    return "\n".join(out).strip()
 
 
 def get_or_create_user_id() -> str:
@@ -279,10 +204,6 @@
         st.session_state.messages = messages
         st.session_state.thread_id = thread_id
 
-        if "last_plan" not in st.session_state:
-            st.session_state.last_plan = None
-        if "edited_plan" not in st.session_state:
-            st.session_state.edited_plan = None
 
     # Config options
     with st.sidebar:
@@ -320,18 +241,8 @@
                 "Agent to use", options=agent_list, index=agent_idx
             )
             use_streaming = st.toggle("Stream results", value=True)
-<<<<<<< HEAD
-        st.markdown("----")
-        use_planner = st.toggle(
-            "Planner mode",
-            value = False,
-            help="When on, your message goes to /dft-planner/plan and the JSON plan is shown.")
-        code_choice = st.selectbox("DFT code for planning", ["qe", "vasp"], index=0)
-=======
             # Display user id (read-only)
             st.text_input("User ID", value=user_id, disabled=True)
-
->>>>>>> 974067d0
         with st.popover(":material/policy: Privacy", use_container_width=True):
             st.write(
                 "Prompts, responses and feedback in this app are anonymously recorded for evaluation and improvement purposes."
@@ -386,31 +297,6 @@
         messages.append(ChatMessage(type="human", content=user_input))
         st.chat_message("human").write(user_input)
         try:
-<<<<<<< HEAD
-            if use_planner:
-                RECENCY_WINDOW = 6
-                base_url = st.session_state.get("agent_url") or os.getenv("AGENT_URL") or "http://localhost:8080"
-                history_dicts = [msg.model_dump() for msg in st.session_state.messages]
-                relevant_history= history_dicts[-RECENCY_WINDOW:]
-                result = fetch_plan(base_url, user_input, hints=None, code={"code": code_choice},
-                                    history = relevant_history)
-                plan = result.get("plan", {})
-                workroot = result.get("workroot", "")
-                # keep originals for diff / reset
-                st.session_state.last_plan = copy.deepcopy(plan)
-                st.session_state.edited_plan = None
-
-                pretty = plan_to_markdown(plan)
-
-                plan_md = "**Plan generated**  \n"
-                if workroot:
-                    plan_md += f"_Workspace_: `{workroot}`\n\n"
-                plan_md += pretty
-
-                plan_msg = ChatMessage(type="ai", content=plan_md)
-                messages.append(plan_msg)
-                st.rerun()
-=======
             if use_streaming:
                 stream = agent_client.astream(
                     message=user_input,
@@ -418,102 +304,23 @@
                     thread_id=st.session_state.thread_id,
                 )  # user_id reserved (backend not expecting yet)
                 await draw_messages(stream, is_new=True)
->>>>>>> 974067d0
             else:
-                if use_streaming:
-                    stream = agent_client.astream(
-                        message=user_input,
-                        model=model,
-                        thread_id=st.session_state.thread_id,
-                    )
-                    await draw_messages(stream, is_new=True)
-                else:
-                    response = await agent_client.ainvoke(
-                        message=user_input,
-                        model=model,
-                        thread_id=st.session_state.thread_id,
-                    )
-                    messages.append(response)
-                    st.chat_message("ai").write(response.content)
-                st.rerun()
+                response = await agent_client.ainvoke(
+                    message=user_input,
+                    model=model,
+                    thread_id=st.session_state.thread_id,
+                )
+                messages.append(response)
+                st.chat_message("ai").write(response.content)
+            st.rerun()
         except AgentClientError as e:
             st.error(f"Error generating response: {e}")
             st.stop()
         except Exception as e:
-            st.error(f"Planner error: {e}")
+            st.error(f"Error: {e}")
             st.stop()
 
-    if st.session_state.get("last_plan"):
-        if len(messages) > 0 and messages[-1].type == "ai":
-            with st.chat_message("ai"):
-                plan_to_show = st.session_state.get("edited_plan") or st.session_state.get("last_plan")
-                st.markdown(plan_to_markdown(plan_to_show))
-            with st.expander("Edit plan JSON", expanded=True):  #
-                default_text = json.dumps(plan_to_show, indent=2)  #
-                plan_text = st.text_area(  #
-                    "Tweak and validate",  #
-                    default_text,  #
-                    key=f"edit_plan_{len(messages)}",  #
-                    height=340,  #
-                )  #
-                cols = st.columns([1, 1, 1, 2])  #
-                with cols[0]:  #
-                    # --- This button logic now contains the complete fix ---
-                    if st.button("Validate edits"):  #
-                        try:  #
-                            candidate = json.loads(plan_text)  #
-                            errs = validate_plan_schema(candidate)  #
-                            if errs:  #
-                                st.error("Found issues:\n- " + "\n- ".join(errs))  #
-                            else:  #
-                                st.session_state.edited_plan = candidate  #
-                                diffs = diff_plans(st.session_state.last_plan, candidate)  #
-                                if diffs:  #
-                                    st.success("Valid JSON Changes:\n- " + "\n- ".join(diffs))  #
-                                else:  #
-                                    st.success("Valid JSON (no changes)")  #
-
-                                # THE FIX: Update message content and rerun to show the changes
-                                new_plan_md = plan_to_markdown(candidate)
-                                st.session_state.messages[-1].content = new_plan_md
-                                st.rerun()
-
-                        except Exception as e:  #
-                            st.error(f"Invalid JSON: {e}")  #
-
-                with cols[1]:  #
-                    if st.button("Reset edits"):  #
-                        st.session_state.edited_plan = None  #
-                        # Also reset the message content to the original plan
-                        original_plan_md = plan_to_markdown(st.session_state.last_plan)
-                        st.session_state.messages[-1].content = original_plan_md
-                        st.rerun()  #
-
-                with cols[2]:  #
-                    download_obj = st.session_state.edited_plan or st.session_state.last_plan  #
-                    st.download_button(  #
-                        "Download JSON",  #
-                        data=json.dumps(download_obj or {}, indent=2),  #
-                        file_name="dft_plan.json",  #
-                        mime="application/json",  #
-                    )  #
-
-            # Dry run (no backend execution) to show step list and catch issues
-            with st.expander("Dry run (no execution)"):  #
-                plan_use = st.session_state.edited_plan or st.session_state.last_plan  #
-                problems = validate_plan_schema(plan_use)  #
-                if problems:  #
-                    st.error("Please fix these before running:\n\n- " + "\n- ".join(problems))  #
-                else:  #
-                    st.success("Plan looks consistent")  #
-                    for idx, step in enumerate(plan_use.get("steps", []), 1):  #
-                        tool = step.get("tool")  #
-                        args = step.get("args", {})  #
-                        arg_str = ", ".join(f"{k}={v}" for k, v in args.items())  #
-                        st.write(f"{idx}. **{tool}**({arg_str})")  #
-                    st.caption("Simulation only—no DFT jobs submitted.")
-
-                    # If messages have been generated, show feedback widget
+    # If messages have been generated, show feedback widget
     if len(messages) > 0 and st.session_state.last_message:
         with st.session_state.last_message:
             await handle_feedback()
