--- conflicted
+++ resolved
@@ -9,8 +9,4 @@
 Available datasets include:
 - `data/raw_data/CPD_H/` - CPD dataset with H species
 - `data/raw_data/OC2020_H/` - OC2020 dataset with H species  
-<<<<<<< HEAD
 - `data/raw_data/jp4c06194_SI/` - jp4c06194 dataset with H species
-=======
-- `data/raw_data/jp4c06194_SI/` - Supporting information dataset
->>>>>>> 53e2378d
