--- conflicted
+++ resolved
@@ -114,9 +114,6 @@
 
 ---
 
-<<<<<<< HEAD
-**Happy computing! 🧪⚛️**
-=======
 ### 🔐 Environment Variables (Summary)
 
 | Variable | Purpose |
@@ -152,5 +149,4 @@
 
 Open an issue or discussion for feature requests, bug reports, or extension ideas.
 
-Happy computing!
->>>>>>> 2f5abb4f
+**Happy computing! 🧪⚛️**