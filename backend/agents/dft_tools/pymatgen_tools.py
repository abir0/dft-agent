"""
Pymatgen-based Tools for Materials Analysis

Tools for materials database integration, crystal analysis, and electronic structure
analysis using Pymatgen and Materials Project API.
"""

import gzip
import json
import shutil
import tarfile
from pathlib import Path
from typing import Dict, List, Optional

import numpy as np
import requests
from ase.io import read
from langchain_core.tools import tool
from mp_api.client import MPRester
from pymatgen.analysis.local_env import CrystalNN
from pymatgen.core import Structure, Molecule
from pymatgen.io.ase import AseAtomsAdaptor
from pymatgen.symmetry.analyzer import SpacegroupAnalyzer

from backend.settings import settings

headers = {
    "User-Agent": "Mozilla/5.0 (Windows NT 10.0; Win64; x64; rv:142.0) Gecko/20100101 Firefox/142.0",
    "Accept": "text/html,application/xhtml+xml,application/xml;q=0.9,*/*;q=0.8",
    "Accept-Language": "en-US,en;q=0.5",
}


<<<<<<< HEAD
# Lazy loading of pseudopotential metadata
def _load_pp_metadata():
    """Load pseudopotential metadata, returning empty list if file not found."""
    try:
        with open("data/pseudos_metadata.json", "r", encoding="utf-8") as f:
            return json.load(f)
    except FileNotFoundError:
        return []
=======
# Load parsed pseudopotential data
def load_pseudopotential_metadata():
    """Load comprehensive pseudopotential database with fallback for missing file."""
    import os
    from pathlib import Path
    
    # Try multiple possible locations for the database file
    possible_paths = [
        "data/inputs/pseudopotentials/pp_mapping_pslibrary.json",
        Path(__file__).parent.parent.parent.parent / "data" / "inputs" / "pseudopotentials" / "pp_mapping_pslibrary.json",
        Path.cwd() / "data" / "inputs" / "pseudopotentials" / "pp_mapping_pslibrary.json",
        "data/inputs/pseudopotentials/pslibrary_database.json",
        Path(__file__).parent.parent.parent.parent / "data" / "inputs" / "pseudopotentials" / "pslibrary_database.json",
        Path.cwd() / "data" / "inputs" / "pseudopotentials" / "pslibrary_database.json",
        "data/pseudos_metadata.json",
        Path(__file__).parent.parent.parent.parent / "data" / "pseudos_metadata.json",
        Path.cwd() / "data" / "pseudos_metadata.json",
    ]
    
    for path in possible_paths:
        if Path(path).exists():
            try:
                with open(path, "r", encoding="utf-8") as f:
                    data = json.load(f)
                    # Silently load pseudopotential database
                    return data
            except Exception as e:
                print(f"Warning: Could not load pseudopotential database from {path}: {e}")
                continue
    
    # Return empty metadata if file not found - let the system handle missing elements dynamically
    return {}

def get_pseudopotential_for_element(element: str, xc_functional: str = "PBE", relativistic: bool = None) -> dict:
    """
    Get pseudopotential information for any element dynamically.
    
    Args:
        element: Element symbol (e.g., 'H', 'C', 'Pt', 'U')
        xc_functional: Exchange-correlation functional (default: 'PBE')
        relativistic: Whether to use relativistic pseudopotential (auto-detect if None)
    
    Returns:
        Dictionary with pseudopotential information
    """
    element = element.capitalize()
    xc_functional = xc_functional.lower()
    
    # Only PBE and PBEsol are available in the actual database
    if xc_functional not in ["pbe", "pbesol"]:
        xc_functional = "pbe"  # Default to PBE
    
    # Auto-detect relativistic for heavy elements (Z > 20)
    if relativistic is None:
        atomic_numbers = {
            'H': 1, 'He': 2, 'Li': 3, 'Be': 4, 'B': 5, 'C': 6, 'N': 7, 'O': 8, 'F': 9, 'Ne': 10,
            'Na': 11, 'Mg': 12, 'Al': 13, 'Si': 14, 'P': 15, 'S': 16, 'Cl': 17, 'Ar': 18, 'K': 19, 'Ca': 20,
            'Sc': 21, 'Ti': 22, 'V': 23, 'Cr': 24, 'Mn': 25, 'Fe': 26, 'Co': 27, 'Ni': 28, 'Cu': 29, 'Zn': 30,
            'Ga': 31, 'Ge': 32, 'As': 33, 'Se': 34, 'Br': 35, 'Kr': 36, 'Rb': 37, 'Sr': 38, 'Y': 39, 'Zr': 40,
            'Nb': 41, 'Mo': 42, 'Tc': 43, 'Ru': 44, 'Rh': 45, 'Pd': 46, 'Ag': 47, 'Cd': 48, 'In': 49, 'Sn': 50,
            'Sb': 51, 'Te': 52, 'I': 53, 'Xe': 54, 'Cs': 55, 'Ba': 56, 'La': 57, 'Ce': 58, 'Pr': 59, 'Nd': 60,
            'Pm': 61, 'Sm': 62, 'Eu': 63, 'Gd': 64, 'Tb': 65, 'Dy': 66, 'Ho': 67, 'Er': 68, 'Tm': 69, 'Yb': 70,
            'Lu': 71, 'Hf': 72, 'Ta': 73, 'W': 74, 'Re': 75, 'Os': 76, 'Ir': 77, 'Pt': 78, 'Au': 79, 'Hg': 80,
            'Tl': 81, 'Pb': 82, 'Bi': 83, 'Po': 84, 'At': 85, 'Rn': 86, 'Fr': 87, 'Ra': 88, 'Ac': 89, 'Th': 90,
            'Pa': 91, 'U': 92, 'Np': 93, 'Pu': 94
        }
        z = atomic_numbers.get(element, 1)
        relativistic = z > 20
    
    # Generate filename matching the actual database format
    # Different elements have different naming conventions in the actual database
    element_prefixes = {
        'H': '',  # H.pbe-kjpaw_psl.1.0.0.UPF
        'C': '-n',  # C.pbe-n-kjpaw_psl.1.0.0.UPF
        'O': '-n',  # O.pbe-n-kjpaw_psl.1.0.0.UPF
        'Mg': '-spn',  # Mg.pbe-spn-kjpaw_psl.1.0.0.UPF
        'Pt': '-spn',  # Pt.pbe-spn-kjpaw_psl.1.0.0.UPF
    }
    
    prefix = element_prefixes.get(element, '-n')  # Default to -n for most elements
    
    if relativistic:
        filename = f"{element}.rel-{xc_functional}{prefix}-kjpaw_psl.1.0.0.UPF"
    else:
        filename = f"{element}.{xc_functional}{prefix}-kjpaw_psl.1.0.0.UPF"
    
    return {
        "filename": filename,
        "functional": xc_functional,
        "type": "PAW",
        "quality": "high",
        "relativistic": relativistic,
        "cutoff_energy": {
            "ecutwfc": 60.0,
            "ecutrho": 300.0
        },
        "ase_name": filename,
        "source": "generated_pattern"
    }

def get_available_pseudopotentials_for_element(element: str) -> list:
    """
    Get list of available pseudopotentials for any element.
    
    Args:
        element: Element symbol
    
    Returns:
        List of available pseudopotential dictionaries
    """
    element = element.capitalize()
    
    # Only PBE and PBEsol are available in the actual database
    xc_functionals = ["pbe", "pbesol"]
    
    available_pps = []
    
    for xc in xc_functionals:
        # Non-relativistic version
        pp_info = get_pseudopotential_for_element(element, xc, relativistic=False)
        available_pps.append(pp_info)
        
        # Relativistic version (for heavy elements)
        pp_info_rel = get_pseudopotential_for_element(element, xc, relativistic=True)
        available_pps.append(pp_info_rel)
    
    return available_pps

PP_METADATA = load_pseudopotential_metadata()
>>>>>>> ecdfac22


@tool
def search_materials_project(
    formula: str,
    properties: Optional[List[str]] = None,
    limit: int = 10,
    api_key: Optional[str] = None,
) -> str:
    """Search Materials Project database for materials.

    Args:
        formula: Chemical formula (e.g., 'LiFePO4', 'TiO2', 'Cu')
        properties: List of properties to retrieve
        limit: Maximum number of results
        api_key: Materials Project API key (optional, uses settings if not provided)

    Returns:
        Search results with material properties
    """
    try:
        # Use API key from settings if not provided
        if api_key is None:
            from backend.settings import settings
            if settings.MP_API_KEY:
                api_key = settings.MP_API_KEY.get_secret_value()
            else:
                return "Error: Materials Project API key not configured. Please set MP_API_KEY in environment variables."
        
        if properties is None:
            properties = [
                "material_id",
                "formula_pretty",
                "structure",
                "formation_energy_per_atom",
                "band_gap",
                "density",
            ]

        with MPRester(api_key=api_key) as mpr:
            # Search without fields parameter (API doesn't support it anymore)
            docs = mpr.materials.summary.search(formula=formula)
            # Limit results after getting them
            docs = docs[:limit]

        if not docs:
            return f"No materials found for formula: {formula}"

        # Create output directory
        output_dir = Path("materials_project_data")
        output_dir.mkdir(exist_ok=True)

        results = []
        for i, doc in enumerate(docs):
            # Handle both dict and object responses
            if isinstance(doc, dict):
                material_id = doc.get("material_id", f"unknown_{i}")
                formula = doc.get("formula_pretty", "unknown")
                formation_energy = doc.get("formation_energy_per_atom")
                band_gap = doc.get("band_gap")
                density = doc.get("density")
                symmetry = doc.get("symmetry")
                structure = doc.get("structure")
            else:
                material_id = getattr(doc, "material_id", f"unknown_{i}")
                formula = getattr(doc, "formula_pretty", "unknown")
                formation_energy = getattr(doc, "formation_energy_per_atom", None)
                band_gap = getattr(doc, "band_gap", None)
                density = getattr(doc, "density", None)
                symmetry = getattr(doc, "symmetry", None)
                structure = getattr(doc, "structure", None)

            result = {
                "material_id": material_id,
                "formula": formula,
            }

            # Add available properties
            if formation_energy is not None:
                result["formation_energy_per_atom"] = float(formation_energy)

            if band_gap is not None:
                result["band_gap"] = float(band_gap)

            if density is not None:
                result["density"] = float(density)

            if symmetry:
                if isinstance(symmetry, dict):
                    result["spacegroup"] = symmetry.get("symbol", "unknown")
                    result["spacegroup_number"] = symmetry.get("number", "unknown")
                else:
                    result["spacegroup"] = getattr(symmetry, "symbol", "unknown")
                    result["spacegroup_number"] = getattr(symmetry, "number", "unknown")

            # Save structure if available
            if structure is not None:
                try:
                    structure_file = output_dir / f"{material_id}_{formula}.cif"
                    if hasattr(structure, 'to'):
                        # It's a Structure object
                        structure.to(filename=str(structure_file))
                    else:
                        # It's a dict, try to convert
                        from pymatgen.core import Structure
                        struct_obj = Structure.from_dict(structure)
                        struct_obj.to(filename=str(structure_file))
                    result["structure_file"] = str(structure_file)
                except Exception as e:
                    result["structure_error"] = str(e)

            results.append(result)

        # Save search results
        safe_formula = formula.replace(' ', '_') if formula else 'unknown'
        results_file = output_dir / f"search_{safe_formula}_results.json"
        with open(results_file, "w") as f:
            json.dump(results, f, indent=2, default=str)

        summary = f"Found {len(results)} materials for {formula}:\\n"
        for result in results:
            summary += f"- {result['material_id']}: {result['formula']}"
            if "formation_energy_per_atom" in result:
                summary += f" (ΔHf: {result['formation_energy_per_atom']:.3f} eV/atom)"
            if "band_gap" in result:
                summary += f" (Eg: {result['band_gap']:.2f} eV)"
            summary += "\\n"

        summary += f"\\nResults saved to: {results_file}"
        return summary

    except Exception as e:
        return f"Error searching Materials Project: {str(e)}"


@tool
def analyze_crystal_structure(
    structure_file: str, tolerance: float = 0.01, angle_tolerance: float = 5.0
) -> str:
    """Analyze crystal structure using Pymatgen.

    Args:
        structure_file: Path to structure file
        tolerance: Tolerance for symmetry analysis
        angle_tolerance: Angle tolerance for symmetry analysis

    Returns:
        String with crystal structure analysis
    """
    try:
        # Read structure using ASE then convert to Pymatgen
        atoms = read(structure_file)
        adaptor = AseAtomsAdaptor()
        structure = adaptor.get_structure(atoms)

        # Perform symmetry analysis
        sga = SpacegroupAnalyzer(
            structure, symprec=tolerance, angle_tolerance=angle_tolerance
        )

        # Get crystal system and space group
        crystal_system = sga.get_crystal_system()
        space_group = sga.get_space_group_symbol()
        space_group_number = sga.get_space_group_number()

        # Get conventional structure
        conventional_structure = sga.get_conventional_standard_structure()

        # Analyze local environment
        try:
            cnn = CrystalNN()
            coordination_envs = []
            for i, site in enumerate(structure):
                cn_info = cnn.get_cn(structure, i, use_weights=True)
                coordination_envs.append(
                    {
                        "site_index": i,
                        "element": str(site.specie),
                        "coordination_number": cn_info,
                    }
                )
        except Exception:
            coordination_envs = "Could not analyze coordination environments"

        # Generate output
        input_path = Path(structure_file)
        output_dir = input_path.parent / "analysis"
        output_dir.mkdir(exist_ok=True)

        # Save conventional structure
        conv_file = output_dir / f"{input_path.stem}_conventional.cif"
        conventional_structure.to(filename=str(conv_file))

        # Create analysis report
        analysis = {
            "original_file": structure_file,
            "formula": structure.formula,
            "crystal_system": crystal_system,
            "space_group_symbol": space_group,
            "space_group_number": space_group_number,
            "lattice_parameters": {
                "a": float(structure.lattice.a),
                "b": float(structure.lattice.b),
                "c": float(structure.lattice.c),
                "alpha": float(structure.lattice.alpha),
                "beta": float(structure.lattice.beta),
                "gamma": float(structure.lattice.gamma),
            },
            "volume": float(structure.volume),
            "density": float(structure.density),
            "num_sites": len(structure),
            "coordination_environments": coordination_envs,
            "conventional_structure_file": str(conv_file),
        }

        analysis_file = output_dir / f"{input_path.stem}_analysis.json"
        with open(analysis_file, "w") as f:
            json.dump(analysis, f, indent=2, default=str)

        # Create summary string
        summary = f"Crystal Structure Analysis for {structure.formula}:\\n"
        summary += f"Crystal System: {crystal_system}\\n"
        summary += f"Space Group: {space_group} (#{space_group_number})\\n"
        summary += f"Lattice Parameters: a={structure.lattice.a:.3f}, b={structure.lattice.b:.3f}, c={structure.lattice.c:.3f} Å\\n"
        summary += f"Angles: α={structure.lattice.alpha:.1f}°, β={structure.lattice.beta:.1f}°, γ={structure.lattice.gamma:.1f}°\\n"
        summary += f"Volume: {structure.volume:.2f} Å³\\n"
        summary += f"Density: {structure.density:.2f} g/cm³\\n"
        summary += f"Number of sites: {len(structure)}\\n"
        summary += f"\\nAnalysis saved to: {analysis_file}"
        summary += f"\\nConventional structure saved to: {conv_file}"

        return summary

    except Exception as e:
        return f"Error analyzing crystal structure: {str(e)}"


@tool
def find_pseudopotentials(
    elements: List[str],
    pp_type: str = "PAW",
    pp_library: str = "pslibrary",
    functional: str = "PBE",
    quality: str = "high",
    relativistic: bool = None,
) -> dict:
    """Find, download, and extract pseudopotentials from comprehensive PSLibrary database.

    Args:
        elements: List of chemical elements (symbols, e.g. ["Si", "O"])
        pp_type: Pseudopotential type ("PAW", "US", "ONCV")
        pp_library: Pseudopotential library ("pslibrary", "gbrv", "sg15", "dojo", "SSSP_Efficiency")
        functional: Exchange-correlation functional ("PBE", "PBEsol", "PZ")
        quality: Quality level ("high", "medium", "low")
        relativistic: Whether to use relativistic pseudopotentials (auto-detect for heavy elements if None)

    Returns:
        dict with working_dir, found pseudopotentials (local paths), and parameters
    """
    try:
        output_dir = Path(f"{settings.ROOT_PATH}/WORKSPACE/pseudos")
        output_dir.mkdir(exist_ok=True)

        found_pps = {}
        missing_pps = []
        pp_parameters = {}

        # Load pseudopotential metadata
        pp_metadata = _load_pp_metadata()

        for elem in elements:
<<<<<<< HEAD
            # Search parsed JSON
            match = None
            for entry in pp_metadata:
                if (
                    entry.get("element", "").capitalize() == elem.capitalize()
                    and entry.get("pp_type", "").lower() == pp_type.lower()
                    and entry.get("generator", "").lower() == pp_library.lower()
                    and entry.get("xc", "").lower() == functional.lower()
                ):
                    match = entry
                    break

            if not match or not match.get("download_url"):
=======
            elem = elem.capitalize()
            
            # First try to find in the actual database file
            available_pps = []
            pp_db_path = Path("data/inputs/pseudopotentials/pp_mapping_pslibrary.json")
            if pp_db_path.exists():
                try:
                    with open(pp_db_path, 'r') as f:
                        pp_database = json.load(f)
                    if elem in pp_database:
                        available_pps = pp_database[elem]
                except Exception as e:
                    print(f"Warning: Could not load pseudopotential database: {e}")
            
            # If not found in database, generate dynamically
            if not available_pps:
                available_pps = get_available_pseudopotentials_for_element(elem)
            
            # Find best matching pseudopotential
            best_match = None
            
            for pp in available_pps:
                # Check if this pseudopotential matches our criteria
                if (pp.get("type", "").upper() == pp_type.upper() and
                    pp.get("functional", "").lower() == functional.lower()):
                    
                    # Handle relativistic selection
                    if relativistic is None:
                        # Auto-detect: use relativistic for heavy elements (Z > 20)
                        atomic_numbers = {
                            'H': 1, 'He': 2, 'Li': 3, 'Be': 4, 'B': 5, 'C': 6, 'N': 7, 'O': 8, 'F': 9, 'Ne': 10,
                            'Na': 11, 'Mg': 12, 'Al': 13, 'Si': 14, 'P': 15, 'S': 16, 'Cl': 17, 'Ar': 18, 'K': 19, 'Ca': 20,
                            'Sc': 21, 'Ti': 22, 'V': 23, 'Cr': 24, 'Mn': 25, 'Fe': 26, 'Co': 27, 'Ni': 28, 'Cu': 29, 'Zn': 30,
                            'Ga': 31, 'Ge': 32, 'As': 33, 'Se': 34, 'Br': 35, 'Kr': 36, 'Rb': 37, 'Sr': 38, 'Y': 39, 'Zr': 40,
                            'Nb': 41, 'Mo': 42, 'Tc': 43, 'Ru': 44, 'Rh': 45, 'Pd': 46, 'Ag': 47, 'Cd': 48, 'In': 49, 'Sn': 50,
                            'Sb': 51, 'Te': 52, 'I': 53, 'Xe': 54, 'Cs': 55, 'Ba': 56, 'La': 57, 'Ce': 58, 'Pr': 59, 'Nd': 60,
                            'Pm': 61, 'Sm': 62, 'Eu': 63, 'Gd': 64, 'Tb': 65, 'Dy': 66, 'Ho': 67, 'Er': 68, 'Tm': 69, 'Yb': 70,
                            'Lu': 71, 'Hf': 72, 'Ta': 73, 'W': 74, 'Re': 75, 'Os': 76, 'Ir': 77, 'Pt': 78, 'Au': 79, 'Hg': 80,
                            'Tl': 81, 'Pb': 82, 'Bi': 83, 'Po': 84, 'At': 85, 'Rn': 86, 'Fr': 87, 'Ra': 88, 'Ac': 89, 'Th': 90,
                            'Pa': 91, 'U': 92, 'Np': 93, 'Pu': 94
                        }
                        z = atomic_numbers.get(elem, 1)
                        should_use_rel = z > 20
                    else:
                        should_use_rel = relativistic
                    
                    # Check relativistic preference (if specified in pp)
                    if "relativistic" not in pp or pp.get("relativistic", False) == should_use_rel:
                        best_match = pp
                        break
            
            if not best_match:
>>>>>>> ecdfac22
                missing_pps.append(elem)
                continue
            
            # Download the pseudopotential
            filename = best_match["filename"]  # Use "filename" key from database
            local_file = output_dir / filename
            
            if not local_file.exists():
                # Try to download from PSLibrary
                base_url = "https://github.com/dalcorso/pslibrary/raw/master/upf_files/"
                url = base_url + filename
                
                try:
                    response = requests.get(url, headers=headers, timeout=30)
                    if response.status_code == 200:
                        with open(local_file, "w") as f:
                            f.write(response.text)
                    else:
                        # Fallback: create a placeholder file
                        print(f"Warning: Could not download {filename}, creating placeholder")
                        with open(local_file, "w") as f:
                            f.write(f"# Placeholder for {filename}\n")
                except Exception as e:
                    print(f"Warning: Error downloading {filename}: {e}")
                    # Create placeholder
                    with open(local_file, "w") as f:
                        f.write(f"# Placeholder for {filename}\n")
            
            found_pps[elem] = str(local_file)
            pp_parameters[elem] = {
                "filename": filename,
                "type": best_match.get("type", "PAW"),
                "functional": best_match.get("functional", "pbe"),
                "quality": best_match.get("quality", "high"),
                "relativistic": best_match.get("relativistic", False),
                "cutoff_energy": best_match.get("cutoff_energy", {"ecutwfc": 60.0, "ecutrho": 300.0}),
                "description": best_match.get("description", f"Pseudopotential for {elem}")
            }

        return {
            "working_dir": str(output_dir.resolve()),
            "found_pseudopotentials": found_pps,
            "missing": missing_pps,
            "parameters": pp_parameters,
            "database_info": PP_METADATA.get("metadata", {})
        }

    except Exception as e:
        return {"error": str(e)}


@tool
def get_pseudopotential_recommendations(
    elements: List[str],
    calculation_type: str = "scf",
    functional: str = "PBE",
    quality: str = "high"
) -> str:
    """Get pseudopotential recommendations with optimal parameters for calculations.
    
    Args:
        elements: List of chemical elements
        calculation_type: Type of calculation (scf, relax, vc-relax, etc.)
        functional: Exchange-correlation functional (PBE, PBEsol, PZ)
        quality: Quality level (high, medium, low)
        
    Returns:
        Detailed recommendations with parameters
    """
    try:
        # Get pseudopotentials
        pp_result = find_pseudopotentials.invoke({
            'elements': elements,
            'pp_type': 'PAW',
            'functional': functional,
            'quality': quality
        })
        
        if 'error' in pp_result:
            return f"Error getting pseudopotential recommendations: {pp_result['error']}"
        
        recommendations = f"**Pseudopotential Recommendations for {', '.join(elements)}**\n\n"
        
        if pp_result.get('parameters'):
            recommendations += "**Selected Pseudopotentials:**\n"
            for elem, params in pp_result['parameters'].items():
                recommendations += f"• **{elem}**: {params['filename']}\n"
                recommendations += f"  - Type: {params['type']}\n"
                recommendations += f"  - Functional: {params['functional']}\n"
                recommendations += f"  - Quality: {params['quality']}\n"
                recommendations += f"  - Relativistic: {params['relativistic']}\n"
                recommendations += f"  - Recommended cutoff: {params['cutoff_energy']['ecutwfc']} Ry (wave), {params['cutoff_energy']['ecutrho']} Ry (density)\n\n"
        
        # Add calculation-specific recommendations
        recommendations += "**Calculation Parameters:**\n"
        recommendations += f"• Calculation type: {calculation_type}\n"
        recommendations += f"• Functional: {functional}\n"
        recommendations += f"• Quality: {quality}\n\n"
        
        # Add general recommendations
        recommendations += "**General Recommendations:**\n"
        recommendations += "• Use PAW pseudopotentials for most calculations\n"
        recommendations += "• PBE functional is recommended for general use\n"
        recommendations += "• PBEsol is better for solid-state calculations\n"
        recommendations += "• Use relativistic pseudopotentials for heavy elements (Z > 20)\n"
        recommendations += "• Start with recommended cutoffs and test convergence\n"
        
        if pp_result.get('missing'):
            recommendations += f"\n**Missing pseudopotentials:** {', '.join(pp_result['missing'])}\n"
        
        return recommendations
        
    except Exception as e:
        return f"Error generating pseudopotential recommendations: {str(e)}"

@tool
def calculate_formation_energy(
    structure_file: str, reference_energies: Dict[str, float], total_energy: float
) -> str:
    """Calculate formation energy of a compound.

    Args:
        structure_file: Path to structure file
        reference_energies: Dict of element -> energy per atom (eV)
        total_energy: Total energy of the compound (eV)

    Returns:
        Formation energy calculation results
    """
    try:
        # Read structure
        atoms = read(structure_file)

        # Get composition
        symbols = atoms.get_chemical_symbols()
        composition = {}
        for symbol in symbols:
            composition[symbol] = composition.get(symbol, 0) + 1

        # Calculate formation energy
        # ΔHf = E_compound - Σ(n_i * E_i^ref)
        reference_sum = 0.0
        missing_refs = []

        for element, count in composition.items():
            if element in reference_energies:
                reference_sum += count * reference_energies[element]
            else:
                missing_refs.append(element)

        if missing_refs:
            return f"Error: Missing reference energies for elements: {', '.join(missing_refs)}"

        formation_energy = total_energy - reference_sum
        formation_energy_per_atom = formation_energy / len(atoms)

        # Generate output
        input_path = Path(structure_file)
        output_dir = input_path.parent / "formation_energies"
        output_dir.mkdir(exist_ok=True)

        # Create formation energy data
        fe_data = {
            "structure_file": structure_file,
            "formula": atoms.get_chemical_formula(),
            "composition": composition,
            "total_energy": total_energy,
            "reference_energies": reference_energies,
            "reference_sum": reference_sum,
            "formation_energy": formation_energy,
            "formation_energy_per_atom": formation_energy_per_atom,
            "num_atoms": len(atoms),
        }

        fe_file = output_dir / f"{input_path.stem}_formation_energy.json"
        with open(fe_file, "w") as f:
            json.dump(fe_data, f, indent=2)

        # Create summary
        summary = f"Formation Energy Calculation for {atoms.get_chemical_formula()}:\\n"
        summary += f"Total Energy: {total_energy:.4f} eV\\n"
        summary += f"Reference Sum: {reference_sum:.4f} eV\\n"
        summary += f"Formation Energy: {formation_energy:.4f} eV\\n"
        summary += (
            f"Formation Energy per atom: {formation_energy_per_atom:.4f} eV/atom\\n"
        )
        summary += f"\\nComposition: {composition}\\n"
        summary += f"Results saved to: {fe_file}"

        return summary

    except Exception as e:
        return f"Error calculating formation energy: {str(e)}"


@tool
def add_adsorbate_pymatgen(
    slab_file: str,
    adsorbate_formula: str,
    site_position: Optional[List[float]] = None,
    height: float = 2.0,
    adsorption_site: str = "top",
    _thread_id: Optional[str] = None,
) -> str:
    """Add adsorbate to surface slab using Pymatgen for robust structure manipulation.

    Args:
        slab_file: Path to slab structure file
        adsorbate_formula: Adsorbate formula/name (e.g., 'CO', 'H', 'O', 'CH4')
        site_position: Two fractional surface coordinates [x, y] each between 0 and 1
        height: Height above surface in Angstrom (distance from surface to bottom of adsorbate)
        adsorption_site: Type of adsorption site ('top', 'bridge', 'hollow', etc.)
        _thread_id: Workspace identifier used to isolate output directories

    Returns:
        String with adsorbate information and file path
    """
    try:
        from backend.utils.workspace import get_subdir_path
        
        # Default center of surface if not provided
        if site_position is None:
            site_position = [0.5, 0.5]

        # Validate site_position
        if not isinstance(site_position, (list, tuple)):
            return "Error: site_position must be a list like [x, y]."
        if len(site_position) != 2:
            return "Error: site_position must have exactly two values [x, y]."
        try:
            sx, sy = float(site_position[0]), float(site_position[1])
        except Exception:
            return "Error: site_position values must be numeric."
        if not (0.0 <= sx <= 1.0 and 0.0 <= sy <= 1.0):
            return "Error: site_position values must be within [0, 1]."

        site_position = [sx, sy]

        # Load slab structure using pymatgen
        slab = Structure.from_file(slab_file)
        
        # Create adsorbate molecule using pymatgen
        if adsorbate_formula in ["H", "O", "N", "C", "S"]:
            # Single atom adsorbates
            adsorbate = Molecule([adsorbate_formula], [[0, 0, 0]])
        elif adsorbate_formula == "CO":
            # CO molecule with proper geometry
            adsorbate = Molecule(["C", "O"], [[0, 0, 0], [0, 0, 1.15]])
        elif adsorbate_formula == "H2":
            adsorbate = Molecule(["H", "H"], [[0, 0, 0], [0, 0, 0.74]])
        elif adsorbate_formula == "O2":
            adsorbate = Molecule(["O", "O"], [[0, 0, 0], [0, 0, 1.21]])
        elif adsorbate_formula == "N2":
            adsorbate = Molecule(["N", "N"], [[0, 0, 0], [0, 0, 1.10]])
        elif adsorbate_formula == "H2O":
            # Water molecule with proper geometry
            adsorbate = Molecule(
                ["O", "H", "H"], 
                [[0, 0, 0], [0.96, 0, 0], [-0.24, 0.93, 0]]
            )
        elif adsorbate_formula == "CH4":
            # Methane molecule with proper tetrahedral geometry
            adsorbate = Molecule(
                ["C", "H", "H", "H", "H"],
                [
                    [0, 0, 0],
                    [1.09, 1.09, 1.09],
                    [-1.09, -1.09, 1.09],
                    [-1.09, 1.09, -1.09],
                    [1.09, -1.09, -1.09]
                ]
            )
        else:
            # Try to create as a simple molecule
            try:
                # For unknown molecules, create as single atoms
                adsorbate = Molecule([adsorbate_formula], [[0, 0, 0]])
            except Exception:
                return f"Error: Cannot create adsorbate molecule for {adsorbate_formula}"

        # Find surface atoms (highest z-coordinates in Cartesian)
        surface_atoms = []
        for i, site in enumerate(slab):
            cart_coords = slab.lattice.get_cartesian_coords(site.frac_coords)
            surface_atoms.append((i, cart_coords[2]))
        
        # Sort by z-coordinate and get the highest (surface) atoms
        surface_atoms.sort(key=lambda x: x[1], reverse=True)
        surface_height_cart = surface_atoms[0][1]  # Highest z-coordinate in Cartesian
        
        # Calculate target position in Cartesian coordinates
        target_frac = [site_position[0], site_position[1], 0.5]  # Use middle z for initial target
        target_cart = slab.lattice.get_cartesian_coords(target_frac)
        
        # Find the surface atom closest to the target position
        min_dist = float('inf')
        best_surface_idx = surface_atoms[0][0]
        
        for atom_idx, z_coord in surface_atoms:
            # Only consider atoms near the surface (within 1.0 Å of highest)
            if z_coord >= surface_height_cart - 1.0:
                atom_frac = slab[atom_idx].frac_coords
                atom_cart = slab.lattice.get_cartesian_coords(atom_frac)
                dist = np.linalg.norm(atom_cart[:2] - target_cart[:2])  # Only x,y distance
                if dist < min_dist:
                    min_dist = dist
                    best_surface_idx = atom_idx
        
        # Get the surface atom position
        surface_atom_frac = slab[best_surface_idx].frac_coords
        surface_atom_cart = slab.lattice.get_cartesian_coords(surface_atom_frac)
        
        # For top site adsorption, place the adsorbate directly above this atom
        if adsorption_site == "top":
            # Override the target position to be exactly at the surface atom's x,y coordinates
            target_cart[0] = surface_atom_cart[0]
            target_cart[1] = surface_atom_cart[1]
        
        # Calculate the adsorbate center
        adsorbate_center = np.mean(adsorbate.cart_coords, axis=0)
        
        # For the translation, we want the bottom atom of the adsorbate to be at height above the surface
        # The bottom atom is the one with the lowest z-coordinate
        adsorbate_bottom = np.min(adsorbate.cart_coords[:, 2])
        
        # Calculate the translation needed
        # We want: surface_atom_cart[2] + height = adsorbate_bottom + translation_z
        # So: translation_z = surface_atom_cart[2] + height - adsorbate_bottom
        translation_z = surface_atom_cart[2] + height - adsorbate_bottom
        
        # Translate adsorbate so that the bottom atom is at the correct position
        # Find the bottom atom (lowest z-coordinate)
        bottom_atom_idx = np.argmin(adsorbate.cart_coords[:, 2])
        bottom_atom_pos = adsorbate.cart_coords[bottom_atom_idx]
        
        # Calculate translation to place bottom atom at target position
        translation_vector = [
            target_cart[0] - bottom_atom_pos[0],
            target_cart[1] - bottom_atom_pos[1],
            (surface_atom_cart[2] + height) - bottom_atom_pos[2]
        ]
        
        adsorbate.translate_sites(list(range(len(adsorbate))), translation_vector)
        
        # Add adsorbate to slab
        for site in adsorbate:
            slab.append(site.specie, site.coords, coords_are_cartesian=True)
        
        # Save the structure
        input_path = Path(slab_file)
        output_dir = get_subdir_path(_thread_id, "structures/with_adsorbates")
        
        pos_str = f"x{site_position[0]:.2f}y{site_position[1]:.2f}"
        stem = f"{input_path.stem}_{adsorbate_formula}_{pos_str}_h{height:.1f}_{adsorption_site}"
        output_path = output_dir / f"{stem}.cif"
        
        slab.to(str(output_path), fmt="cif")
        
        # Save metadata
        metadata = {
            "slab_file": slab_file,
            "adsorbate": adsorbate_formula,
            "site_position": site_position,
            "height": height,
            "adsorption_site": adsorption_site,
            "total_atoms": len(slab),
            "adsorbate_atoms": len(adsorbate),
            "formula": slab.composition.formula,
            "files": {"cif": str(output_path)},
        }
        
        metadata_file = output_path.with_suffix(".json")
        with open(metadata_file, "w") as f:
            json.dump(metadata, f, indent=2)
        
        return (
            f"Added {adsorbate_formula} adsorbate at {adsorption_site} site {site_position}, "
            f"height {height} Å. Total atoms: {len(slab)}. "
            f"Saved to {output_path}"
        )

    except Exception as e:
        return f"Error adding adsorbate: {str(e)}"<|MERGE_RESOLUTION|>--- conflicted
+++ resolved
@@ -31,16 +31,6 @@
 }
 
 
-<<<<<<< HEAD
-# Lazy loading of pseudopotential metadata
-def _load_pp_metadata():
-    """Load pseudopotential metadata, returning empty list if file not found."""
-    try:
-        with open("data/pseudos_metadata.json", "r", encoding="utf-8") as f:
-            return json.load(f)
-    except FileNotFoundError:
-        return []
-=======
 # Load parsed pseudopotential data
 def load_pseudopotential_metadata():
     """Load comprehensive pseudopotential database with fallback for missing file."""
@@ -170,7 +160,6 @@
     return available_pps
 
 PP_METADATA = load_pseudopotential_metadata()
->>>>>>> ecdfac22
 
 
 @tool
@@ -438,25 +427,7 @@
         missing_pps = []
         pp_parameters = {}
 
-        # Load pseudopotential metadata
-        pp_metadata = _load_pp_metadata()
-
         for elem in elements:
-<<<<<<< HEAD
-            # Search parsed JSON
-            match = None
-            for entry in pp_metadata:
-                if (
-                    entry.get("element", "").capitalize() == elem.capitalize()
-                    and entry.get("pp_type", "").lower() == pp_type.lower()
-                    and entry.get("generator", "").lower() == pp_library.lower()
-                    and entry.get("xc", "").lower() == functional.lower()
-                ):
-                    match = entry
-                    break
-
-            if not match or not match.get("download_url"):
-=======
             elem = elem.capitalize()
             
             # First try to find in the actual database file
@@ -509,7 +480,6 @@
                         break
             
             if not best_match:
->>>>>>> ecdfac22
                 missing_pps.append(elem)
                 continue
             
