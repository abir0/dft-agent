from dataclasses import dataclass
from typing import Callable, Optional

from langgraph.graph.state import CompiledStateGraph

from backend.core import AgentInfo

DEFAULT_AGENT = "chatbot"


@dataclass
class AgentConfig:
    description: str
    factory: Callable[[], CompiledStateGraph]
    _cached_graph: Optional[CompiledStateGraph] = None

    def get_graph(self) -> CompiledStateGraph:
        """Lazy-load the graph when first accessed."""
        if self._cached_graph is None:
            self._cached_graph = self.factory()
        return self._cached_graph


def _create_chatbot():
    from backend.agents.library.chatbot import chatbot

    return chatbot


def _create_dft_agent():
    from backend.agents.library.dft_agent.agent import dft_agent

    return dft_agent


<<<<<<< HEAD
def _create_unified_agent():
    from backend.agents.library.unified_agent import unified_agent

    return unified_agent
=======
def _create_slurm_scheduler():
    from backend.agents.library.slurm_scheduler.agent import slurm_scheduler_agent

    return slurm_scheduler_agent


# Supervisor agent removed - functionality consolidated into chatbot
>>>>>>> ecdfac22


agent_configs: dict[str, AgentConfig] = {
    "chatbot": AgentConfig(
        description="Main DFT Agent - Comprehensive assistant for DFT workflows, structure generation, QE input creation, SLURM job management, and materials science calculations",
        factory=_create_chatbot,
    ),
    "dft_agent": AgentConfig(
        description="Expert DFT agent for computational materials science workflows",
        factory=_create_dft_agent,
    ),
<<<<<<< HEAD
    "unified_agent": AgentConfig(
        description="Unified agent combining general and computational capabilities with intelligent planning",
        factory=_create_unified_agent,
=======
    "slurm_scheduler": AgentConfig(
        description="SLURM job scheduler agent for HPC job management and automation",
        factory=_create_slurm_scheduler,
>>>>>>> ecdfac22
    ),
}


def get_agent(agent_id: str) -> CompiledStateGraph:
    return agent_configs[agent_id].get_graph()


def get_all_agent_info() -> list[AgentInfo]:
    return [
        AgentInfo(key=agent_id, description=config.description)
        for agent_id, config in agent_configs.items()
    ]<|MERGE_RESOLUTION|>--- conflicted
+++ resolved
@@ -33,12 +33,12 @@
     return dft_agent
 
 
-<<<<<<< HEAD
 def _create_unified_agent():
     from backend.agents.library.unified_agent import unified_agent
 
     return unified_agent
-=======
+
+
 def _create_slurm_scheduler():
     from backend.agents.library.slurm_scheduler.agent import slurm_scheduler_agent
 
@@ -46,7 +46,6 @@
 
 
 # Supervisor agent removed - functionality consolidated into chatbot
->>>>>>> ecdfac22
 
 
 agent_configs: dict[str, AgentConfig] = {
@@ -58,15 +57,13 @@
         description="Expert DFT agent for computational materials science workflows",
         factory=_create_dft_agent,
     ),
-<<<<<<< HEAD
     "unified_agent": AgentConfig(
         description="Unified agent combining general and computational capabilities with intelligent planning",
         factory=_create_unified_agent,
-=======
+    ),
     "slurm_scheduler": AgentConfig(
         description="SLURM job scheduler agent for HPC job management and automation",
         factory=_create_slurm_scheduler,
->>>>>>> ecdfac22
     ),
 }
 
