--- conflicted
+++ resolved
@@ -377,27 +377,5 @@
 
         return method_wrapper
 
-<<<<<<< HEAD
-# Create a factory function that returns the compiled graph
-def chatbot():
-    """Factory function that returns the compiled chatbot graph."""
-    async def async_factory():
-        return await create_chatbot_workflow()
-    
-    # Handle different async contexts
-    try:
-        # Try to get the current event loop
-        loop = asyncio.get_running_loop()
-        # If we're in an async context, we need to use a different approach
-        import concurrent.futures
-        with concurrent.futures.ThreadPoolExecutor() as executor:
-            future = executor.submit(asyncio.run, async_factory())
-            return future.result()
-    except RuntimeError:
-        # No event loop running, we can create our own
-        return asyncio.run(async_factory())
-=======
-
 # Create the lazy workflow instance
-chatbot = LazyWorkflow()
->>>>>>> 9c7a6df0
+chatbot = LazyWorkflow()