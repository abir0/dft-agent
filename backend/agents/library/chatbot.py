import asyncio
<<<<<<< HEAD
=======
import re
>>>>>>> be1a9783
from datetime import datetime
from pathlib import Path

import requests
from bs4 import BeautifulSoup
from ddgs import DDGS
from langchain_core.language_models.chat_models import BaseChatModel
from langchain_core.messages import AIMessage, SystemMessage, ToolMessage
from langchain_core.runnables import (
    RunnableConfig,
    RunnableLambda,
    RunnableSerializable,
)
from langchain_core.tools import tool
import re
import requests
from bs4 import BeautifulSoup
from langgraph.checkpoint.memory import MemorySaver
from langgraph.graph import MessagesState, StateGraph
from langgraph.prebuilt import ToolNode, tools_condition

from backend.agents.asta_mcp_client import get_specific_asta_tools
from backend.agents.llm import get_model, settings
from backend.agents.tools import calculator, python_repl
from backend.agents.asta_mcp_client import get_specific_asta_tools


class AgentState(MessagesState, total=False):
    """`total=False` is PEP589 specs.

    documentation: https://typing.readthedocs.io/en/latest/spec/typeddict.html#totality
    """


# Create web search tool using ddgs
@tool
def web_search(query: str) -> str:
    """Search the web using DuckDuckGo. Use this tool to find current information or answer questions that require up-to-date data."""
    try:
        with DDGS() as ddgs:
            results = list(ddgs.text(query, max_results=5))
            if not results:
                return f"No results found for query: {query}"

            formatted_results = []
            for result in results:
                title = result.get("title", "No title")
                body = result.get("body", "No description")
                href = result.get("href", "No link")
                formatted_results.append(f"**{title}**\n{body}\n{href}\n")

            return "\n".join(formatted_results)
    except Exception as e:
        return f"Error searching for '{query}': {str(e)}"

# Initialize base tools
@tool
def fetch_open_access_full_text(url: str, max_chars: int = 60000) -> str:
    """Fetch the full text of an open-access publication from a supplied URL.

    Use this only when the paper search results indicate the paper is open access (isOpenAccess=true)
    and a direct URL is provided. Attempts to extract readable text from HTML pages; if the URL points
    to a PDF, extracts text using pypdf when available.

    Args:
        url: The open-access URL to the publication (HTML page or direct PDF link).
        max_chars: Limit the returned text length to avoid overlong outputs.

    Returns:
        A plain-text string containing the best-effort extracted full text, truncated to max_chars.
    """
    try:
        if not isinstance(url, str) or not re.match(r"^https?://", url):
            return "Invalid URL. Please provide an http(s) URL."

        headers = {
            "User-Agent": (
                "Mozilla/5.0 (Windows NT 10.0; Win64; x64) AppleWebKit/537.36 "
                "(KHTML, like Gecko) Chrome/124.0 Safari/537.36"
            )
        }
        resp = requests.get(url, headers=headers, timeout=30)
        if resp.status_code >= 400:
            return f"Failed to fetch URL (status {resp.status_code})."

        content_type = resp.headers.get("Content-Type", "").lower()

        def _truncate(text: str) -> str:
            return text if len(text) <= max_chars else text[:max_chars] + "\n...[truncated]"

        # Handle PDFs
        if "application/pdf" in content_type or url.lower().endswith(".pdf"):
            try:
                try:
                    from pypdf import PdfReader  # type: ignore
                except Exception:
                    return (
                        "PDF detected but PDF extraction dependency (pypdf) is not available. "
                        "Please install 'pypdf' to enable PDF text extraction, or provide an HTML URL."
                    )
                from io import BytesIO

                reader = PdfReader(BytesIO(resp.content))
                pages = []
                for i, page in enumerate(reader.pages):
                    try:
                        pages.append(page.extract_text() or "")
                    except Exception:
                        pages.append("")
                text = "\n\n".join(pages).strip()
                if not text:
                    return "No extractable text found in PDF."
                return _truncate(text)
            except Exception as e:
                return f"Error extracting text from PDF: {e}"

        # Handle HTML, XML, and other text-like content
        if any(t in content_type for t in [
            "text/html",
            "text/plain",
            "application/xhtml+xml",
            "application/xml",
            "text/xml",
        ]) or not content_type:
            try:
                html = resp.text
                soup = BeautifulSoup(html, "html.parser")
                # Remove non-content elements
                for tag in soup(["script", "style", "noscript", "header", "footer", "form", "nav", "aside"]):
                    tag.decompose()

<<<<<<< HEAD
=======
# Initialize base tools
@tool
def fetch_open_access_full_text(url: str, max_chars: int = 60000) -> str:
    """Fetch the full text of an open-access publication from a supplied URL.

    Use this only when the paper search results indicate the paper is open access (isOpenAccess=true)
    and a direct URL is provided. Attempts to extract readable text from HTML pages; if the URL points
    to a PDF, extracts text using pypdf when available.

    Args:
        url: The open-access URL to the publication (HTML page or direct PDF link).
        max_chars: Limit the returned text length to avoid overlong outputs.

    Returns:
        A plain-text string containing the best-effort extracted full text, truncated to max_chars.
    """
    try:
        if not isinstance(url, str) or not re.match(r"^https?://", url):
            return "Invalid URL. Please provide an http(s) URL."

        headers = {
            "User-Agent": (
                "Mozilla/5.0 (Windows NT 10.0; Win64; x64) AppleWebKit/537.36 "
                "(KHTML, like Gecko) Chrome/124.0 Safari/537.36"
            )
        }
        resp = requests.get(url, headers=headers, timeout=30)
        if resp.status_code >= 400:
            return f"Failed to fetch URL (status {resp.status_code})."

        content_type = resp.headers.get("Content-Type", "").lower()

        def _truncate(text: str) -> str:
            return (
                text if len(text) <= max_chars else text[:max_chars] + "\n...[truncated]"
            )

        # Handle PDFs
        if "application/pdf" in content_type or url.lower().endswith(".pdf"):
            try:
                try:
                    from pypdf import PdfReader  # type: ignore
                except Exception:
                    return (
                        "PDF detected but PDF extraction dependency (pypdf) is not available. "
                        "Please install 'pypdf' to enable PDF text extraction, or provide an HTML URL."
                    )
                from io import BytesIO

                reader = PdfReader(BytesIO(resp.content))
                pages = []
                for i, page in enumerate(reader.pages):
                    try:
                        pages.append(page.extract_text() or "")
                    except Exception:
                        pages.append("")
                text = "\n\n".join(pages).strip()
                if not text:
                    return "No extractable text found in PDF."
                return _truncate(text)
            except Exception as e:
                return f"Error extracting text from PDF: {e}"

        # Handle HTML, XML, and other text-like content
        if (
            any(
                t in content_type
                for t in [
                    "text/html",
                    "text/plain",
                    "application/xhtml+xml",
                    "application/xml",
                    "text/xml",
                ]
            )
            or not content_type
        ):
            try:
                html = resp.text
                soup = BeautifulSoup(html, "html.parser")
                # Remove non-content elements
                for tag in soup(
                    [
                        "script",
                        "style",
                        "noscript",
                        "header",
                        "footer",
                        "form",
                        "nav",
                        "aside",
                    ]
                ):
                    tag.decompose()

>>>>>>> be1a9783
                # Heuristics to prioritize main article content
                candidates = []
                # Common containers
                for sel in [
                    "article",
                    "main",
                    "div[role='main']",
                    ".article-content",
                    ".article__body",
                    ".c-article-body",
                    "#content",
                    "#main-content",
                    ".content",
                    ".main-content",
                ]:
                    candidates.extend(soup.select(sel))

                def node_score(el) -> int:
                    text = el.get_text(" ", strip=True)
                    return len(text)

                best = None
                if candidates:
                    best = max(candidates, key=node_score)

                text = (best or soup.body or soup).get_text("\n", strip=True)
                text = re.sub(r"\n{3,}", "\n\n", text)
                if not text:
                    return "No extractable text found on page."
                return _truncate(text)
            except Exception as e:
                return f"Error extracting text from HTML: {e}"

        # Unsupported content type
        return f"Unsupported content type for extraction: {content_type or 'unknown'}"
    except Exception as e:
        return f"Unexpected error fetching full text: {e}"


base_tools = [
    web_search,
    calculator,
    python_repl,
    fetch_open_access_full_text,
]

# Global variable to cache loaded tools
_all_tools = None
_asta_tools_loaded = False

<<<<<<< HEAD
async def get_all_tools():
    """Get all tools including Asta MCP tools with proper async handling."""
    global _all_tools, _asta_tools_loaded
    
    if _all_tools is not None:
        return _all_tools
    
    # Start with base tools
    _all_tools = base_tools.copy()
    
=======

async def get_all_tools():
    """Get all tools including Asta MCP tools with proper async handling."""
    global _all_tools, _asta_tools_loaded

    if _all_tools is not None:
        return _all_tools

    # Start with base tools
    _all_tools = base_tools.copy()

>>>>>>> be1a9783
    # Try to load Asta MCP tools
    if not _asta_tools_loaded:
        try:
            asta_tool_names = [
                "search_papers_by_relevance",
<<<<<<< HEAD
                "search_paper_by_title", 
                "get_papers",
                "get_citations",
                "search_authors_by_name",
                "get_author_papers"
=======
                "search_paper_by_title",
                "get_papers",
                "get_citations",
                "search_authors_by_name",
                "get_author_papers",
>>>>>>> be1a9783
            ]
            asta_tools = await get_specific_asta_tools(asta_tool_names)
            _all_tools.extend(asta_tools)
            _asta_tools_loaded = True
            print(f"Loaded {len(asta_tools)} Asta MCP tools")
        except Exception as e:
            print(f"Warning: Could not load Asta MCP tools: {e}")
            _asta_tools_loaded = True  # Mark as attempted to avoid retrying
<<<<<<< HEAD
    
    return _all_tools

=======

    return _all_tools


>>>>>>> be1a9783
# For now, start with base tools only
# Asta tools will be loaded lazily when the agent runs
tools = base_tools

# System message
current_date = datetime.now().strftime("%B %d, %Y")
images_dir = f"{settings.ROOT_PATH}/data/images"
Path(images_dir).mkdir(parents=True, exist_ok=True)
datasets_dir = f"{settings.ROOT_PATH}/data/raw_data"

instructions = f"""
    You are a helpful chat assistant with expertise in materials science and DFT calculations,
    with the ability to search the web, search scientific literature, and use other tools.
    Today's date is {current_date}.

    NOTE: THE USER CAN'T SEE THE TOOL RESPONSE.

    A few things to remember:
    - When searching, be persistent. Expand your query bounds if the first search returns no results.
    - If a search comes up empty, expand your search before giving up.
    - Use the search_papers_by_relevance tool to find peer-reviewed scientific literature by keyword.
    - Use the search_paper_by_title tool to find specific papers by their title.
    - Use the get_papers tool to get detailed information about specific papers using their ID.
    - Use the get_citations tool to find papers that cite a specific paper.
    - When a paper result indicates isOpenAccess=true and provides a URL, use the
      fetch_open_access_full_text tool to retrieve the article's full text for analysis.
    - Use the search_authors_by_name and get_author_papers tools to find papers by specific researchers.
    - If Asta scientific paper search tools return 403 Forbidden errors, inform the user that there may be an API key permission issue and suggest using web search instead.
    - Please include markdown-formatted links to any citations used in your response. Only include one
    or two citations per response unless more are needed. ONLY USE LINKS RETURNED BY THE TOOLS.
    - Use calculator tool with numexpr to answer math questions. The user does not understand numexpr,
      so for the final response, use human readable format or markdown format.
    - Use Python REPL tool for data analysis and visualization tasks.
    - If Python REPL shows error fix the error in code and run again, if you are failing more than 3 times give up.
    - For data processing and analysis, use pandas library.
    - Local datasets are available at: {datasets_dir}
    - Load datasets with absolute paths via pandas, e.g., `import pandas as pd; from pathlib import Path; df = pd.read_csv(Path("{datasets_dir}") / "file.csv")`. Prefer read-only access; do not move or rename source files.
    - For charts generation, use seaborn or matplotlib.
    - ALWAYS save the plots/charts into the following folder: {images_dir}
    - Only include markdown-formatted links to citations used in your response. Only include one
    or two citations per response unless more are needed. ONLY USE LINKS RETURNED BY THE TOOLS.
    - When displaying image to the user, use html <img> tag, instead of markdown.
    ALWAYS USE IMG TAG FOR LINKING IMAGES.
    """


async def wrap_model(model: BaseChatModel) -> RunnableSerializable[AgentState, AIMessage]:
    all_tools = await get_all_tools()
    model = model.bind_tools(all_tools)
    preprocessor = RunnableLambda(
        lambda state: [SystemMessage(content=instructions)] + state["messages"],
        name="StateModifier",
    )
    return preprocessor | model


async def acall_model(state: AgentState, config: RunnableConfig) -> AgentState:
    m = get_model(config["configurable"].get("model", settings.DEFAULT_MODEL))
    model_runnable = await wrap_model(m)
    response = await model_runnable.ainvoke(state, config)

    # We return a list, because this will get added to the existing list
    return {"messages": [response]}


# Agent functions
def handle_tool_error(state) -> dict:
    error = state.get("error")
    tool_calls = state["messages"][-1].tool_calls
    return {
        "messages": [
            ToolMessage(
                content=f"Error: {repr(error)}\n please fix your mistakes.",
                tool_call_id=tc["id"],
            )
            for tc in tool_calls
        ]
    }


async def create_tool_node_with_fallback() -> dict:
    all_tools = await get_all_tools()
    return ToolNode(all_tools).with_fallbacks(
        [RunnableLambda(handle_tool_error)], exception_key="error"
    )


async def create_chatbot_workflow():
    """Create the chatbot workflow with all tools loaded."""
<<<<<<< HEAD
# Define the graph
workflow = StateGraph(AgentState)

# Define nodes
workflow.add_node("chatbot", acall_model)
=======
    # Define the graph
    workflow = StateGraph(AgentState)

    # Define nodes
    workflow.add_node("chatbot", acall_model)
>>>>>>> be1a9783
    workflow.add_node("tools", await create_tool_node_with_fallback())

    # Define edges
    workflow.set_entry_point("chatbot")
    workflow.add_conditional_edges(
        "chatbot",
        tools_condition,
    )
    workflow.add_edge("tools", "chatbot")

    # Compile the graph
    return workflow.compile(checkpointer=MemorySaver())


# Create a synchronous wrapper that initializes the workflow lazily
class LazyWorkflow:
    def __init__(self):
        self._workflow = None

    async def get_workflow(self):
        if self._workflow is None:
            self._workflow = await create_chatbot_workflow()
        return self._workflow

    async def ainvoke(self, *args, **kwargs):
        workflow = await self.get_workflow()
        return await workflow.ainvoke(*args, **kwargs)

    async def astream(self, *args, **kwargs):
        workflow = await self.get_workflow()
        async for event in workflow.astream(*args, **kwargs):
            yield event

    async def astream_events(self, *args, **kwargs):
        workflow = await self.get_workflow()
        async for event in workflow.astream_events(*args, **kwargs):
            yield event

    def __getattr__(self, name):
        # For any other methods, delegate to the workflow once it's created
        def method_wrapper(*args, **kwargs):
            async def async_method():
                workflow = await self.get_workflow()
                method = getattr(workflow, name)
                if asyncio.iscoroutinefunction(method):
                    return await method(*args, **kwargs)
                else:
                    return method(*args, **kwargs)

            return async_method()

        return method_wrapper

<<<<<<< HEAD
# Compile the graph
    return workflow.compile(checkpointer=MemorySaver())

# Create a synchronous wrapper that initializes the workflow lazily
class LazyWorkflow:
    def __init__(self):
        self._workflow = None
    
    async def get_workflow(self):
        if self._workflow is None:
            self._workflow = await create_chatbot_workflow()
        return self._workflow
    
    async def ainvoke(self, *args, **kwargs):
        workflow = await self.get_workflow()
        return await workflow.ainvoke(*args, **kwargs)
    
    async def astream(self, *args, **kwargs):
        workflow = await self.get_workflow()
        async for event in workflow.astream(*args, **kwargs):
            yield event
    
    async def astream_events(self, *args, **kwargs):
        workflow = await self.get_workflow()
        async for event in workflow.astream_events(*args, **kwargs):
            yield event
    
    def __getattr__(self, name):
        # For any other methods, delegate to the workflow once it's created
        def method_wrapper(*args, **kwargs):
            async def async_method():
                workflow = await self.get_workflow()
                method = getattr(workflow, name)
                if asyncio.iscoroutinefunction(method):
                    return await method(*args, **kwargs)
                else:
                    return method(*args, **kwargs)
            return async_method()
        return method_wrapper

=======
>>>>>>> be1a9783
# Create the lazy workflow instance
chatbot = LazyWorkflow()<|MERGE_RESOLUTION|>--- conflicted
+++ resolved
@@ -1,8 +1,5 @@
 import asyncio
-<<<<<<< HEAD
-=======
 import re
->>>>>>> be1a9783
 from datetime import datetime
 from pathlib import Path
 
@@ -17,9 +14,6 @@
     RunnableSerializable,
 )
 from langchain_core.tools import tool
-import re
-import requests
-from bs4 import BeautifulSoup
 from langgraph.checkpoint.memory import MemorySaver
 from langgraph.graph import MessagesState, StateGraph
 from langgraph.prebuilt import ToolNode, tools_condition
@@ -27,7 +21,6 @@
 from backend.agents.asta_mcp_client import get_specific_asta_tools
 from backend.agents.llm import get_model, settings
 from backend.agents.tools import calculator, python_repl
-from backend.agents.asta_mcp_client import get_specific_asta_tools
 
 
 class AgentState(MessagesState, total=False):
@@ -58,84 +51,7 @@
     except Exception as e:
         return f"Error searching for '{query}': {str(e)}"
 
-# Initialize base tools
-@tool
-def fetch_open_access_full_text(url: str, max_chars: int = 60000) -> str:
-    """Fetch the full text of an open-access publication from a supplied URL.
-
-    Use this only when the paper search results indicate the paper is open access (isOpenAccess=true)
-    and a direct URL is provided. Attempts to extract readable text from HTML pages; if the URL points
-    to a PDF, extracts text using pypdf when available.
-
-    Args:
-        url: The open-access URL to the publication (HTML page or direct PDF link).
-        max_chars: Limit the returned text length to avoid overlong outputs.
-
-    Returns:
-        A plain-text string containing the best-effort extracted full text, truncated to max_chars.
-    """
-    try:
-        if not isinstance(url, str) or not re.match(r"^https?://", url):
-            return "Invalid URL. Please provide an http(s) URL."
-
-        headers = {
-            "User-Agent": (
-                "Mozilla/5.0 (Windows NT 10.0; Win64; x64) AppleWebKit/537.36 "
-                "(KHTML, like Gecko) Chrome/124.0 Safari/537.36"
-            )
-        }
-        resp = requests.get(url, headers=headers, timeout=30)
-        if resp.status_code >= 400:
-            return f"Failed to fetch URL (status {resp.status_code})."
-
-        content_type = resp.headers.get("Content-Type", "").lower()
-
-        def _truncate(text: str) -> str:
-            return text if len(text) <= max_chars else text[:max_chars] + "\n...[truncated]"
-
-        # Handle PDFs
-        if "application/pdf" in content_type or url.lower().endswith(".pdf"):
-            try:
-                try:
-                    from pypdf import PdfReader  # type: ignore
-                except Exception:
-                    return (
-                        "PDF detected but PDF extraction dependency (pypdf) is not available. "
-                        "Please install 'pypdf' to enable PDF text extraction, or provide an HTML URL."
-                    )
-                from io import BytesIO
-
-                reader = PdfReader(BytesIO(resp.content))
-                pages = []
-                for i, page in enumerate(reader.pages):
-                    try:
-                        pages.append(page.extract_text() or "")
-                    except Exception:
-                        pages.append("")
-                text = "\n\n".join(pages).strip()
-                if not text:
-                    return "No extractable text found in PDF."
-                return _truncate(text)
-            except Exception as e:
-                return f"Error extracting text from PDF: {e}"
-
-        # Handle HTML, XML, and other text-like content
-        if any(t in content_type for t in [
-            "text/html",
-            "text/plain",
-            "application/xhtml+xml",
-            "application/xml",
-            "text/xml",
-        ]) or not content_type:
-            try:
-                html = resp.text
-                soup = BeautifulSoup(html, "html.parser")
-                # Remove non-content elements
-                for tag in soup(["script", "style", "noscript", "header", "footer", "form", "nav", "aside"]):
-                    tag.decompose()
-
-<<<<<<< HEAD
-=======
+
 # Initialize base tools
 @tool
 def fetch_open_access_full_text(url: str, max_chars: int = 60000) -> str:
@@ -231,7 +147,6 @@
                 ):
                     tag.decompose()
 
->>>>>>> be1a9783
                 # Heuristics to prioritize main article content
                 candidates = []
                 # Common containers
@@ -282,48 +197,27 @@
 _all_tools = None
 _asta_tools_loaded = False
 
-<<<<<<< HEAD
+
 async def get_all_tools():
     """Get all tools including Asta MCP tools with proper async handling."""
     global _all_tools, _asta_tools_loaded
-    
+
     if _all_tools is not None:
         return _all_tools
-    
+
     # Start with base tools
     _all_tools = base_tools.copy()
-    
-=======
-
-async def get_all_tools():
-    """Get all tools including Asta MCP tools with proper async handling."""
-    global _all_tools, _asta_tools_loaded
-
-    if _all_tools is not None:
-        return _all_tools
-
-    # Start with base tools
-    _all_tools = base_tools.copy()
-
->>>>>>> be1a9783
+
     # Try to load Asta MCP tools
     if not _asta_tools_loaded:
         try:
             asta_tool_names = [
                 "search_papers_by_relevance",
-<<<<<<< HEAD
-                "search_paper_by_title", 
-                "get_papers",
-                "get_citations",
-                "search_authors_by_name",
-                "get_author_papers"
-=======
                 "search_paper_by_title",
                 "get_papers",
                 "get_citations",
                 "search_authors_by_name",
                 "get_author_papers",
->>>>>>> be1a9783
             ]
             asta_tools = await get_specific_asta_tools(asta_tool_names)
             _all_tools.extend(asta_tools)
@@ -332,16 +226,10 @@
         except Exception as e:
             print(f"Warning: Could not load Asta MCP tools: {e}")
             _asta_tools_loaded = True  # Mark as attempted to avoid retrying
-<<<<<<< HEAD
-    
+
     return _all_tools
 
-=======
-
-    return _all_tools
-
-
->>>>>>> be1a9783
+
 # For now, start with base tools only
 # Asta tools will be loaded lazily when the agent runs
 tools = base_tools
@@ -431,19 +319,11 @@
 
 async def create_chatbot_workflow():
     """Create the chatbot workflow with all tools loaded."""
-<<<<<<< HEAD
-# Define the graph
-workflow = StateGraph(AgentState)
-
-# Define nodes
-workflow.add_node("chatbot", acall_model)
-=======
     # Define the graph
     workflow = StateGraph(AgentState)
 
     # Define nodes
     workflow.add_node("chatbot", acall_model)
->>>>>>> be1a9783
     workflow.add_node("tools", await create_tool_node_with_fallback())
 
     # Define edges
@@ -497,48 +377,5 @@
 
         return method_wrapper
 
-<<<<<<< HEAD
-# Compile the graph
-    return workflow.compile(checkpointer=MemorySaver())
-
-# Create a synchronous wrapper that initializes the workflow lazily
-class LazyWorkflow:
-    def __init__(self):
-        self._workflow = None
-    
-    async def get_workflow(self):
-        if self._workflow is None:
-            self._workflow = await create_chatbot_workflow()
-        return self._workflow
-    
-    async def ainvoke(self, *args, **kwargs):
-        workflow = await self.get_workflow()
-        return await workflow.ainvoke(*args, **kwargs)
-    
-    async def astream(self, *args, **kwargs):
-        workflow = await self.get_workflow()
-        async for event in workflow.astream(*args, **kwargs):
-            yield event
-    
-    async def astream_events(self, *args, **kwargs):
-        workflow = await self.get_workflow()
-        async for event in workflow.astream_events(*args, **kwargs):
-            yield event
-    
-    def __getattr__(self, name):
-        # For any other methods, delegate to the workflow once it's created
-        def method_wrapper(*args, **kwargs):
-            async def async_method():
-                workflow = await self.get_workflow()
-                method = getattr(workflow, name)
-                if asyncio.iscoroutinefunction(method):
-                    return await method(*args, **kwargs)
-                else:
-                    return method(*args, **kwargs)
-            return async_method()
-        return method_wrapper
-
-=======
->>>>>>> be1a9783
 # Create the lazy workflow instance
 chatbot = LazyWorkflow()