--- conflicted
+++ resolved
@@ -35,13 +35,8 @@
 ENV QE_BIN_DIR="/usr/bin"
 ENV PATH="$QE_BIN_DIR:$PATH"
 
-<<<<<<< HEAD
-# Copy source files
-COPY backend/ ./backend
-=======
 # Workspace directory (mounted via docker-compose).
 RUN mkdir -p /app/WORKSPACE
 VOLUME ["/app/WORKSPACE"]
->>>>>>> 974067d0
 
 CMD ["python", "-m", "backend.run_service"]